--- conflicted
+++ resolved
@@ -21,14 +21,9 @@
     """
     ALPHA = 1.0 / 7.0  # in average seven actions are possible
     UCT_C = 1.0  # constant for ucb computation
-<<<<<<< HEAD
     dnn_history = 2  # number of previous turns to add to dnn
-    dims_state = (3 * (dnn_history + 1), 6, 7)  # dimension of the input state
-    dims_policy = (1, 6, 7)  # dimension of the output policy
-=======
-    dims_state = (6, 7, 3)  # dimension of the input state
+    dims_state = (6, 7, 3 * (dnn_history + 1))  # dimension of the input state
     dims_policy = (6, 7, 1)  # dimension of the output policy
->>>>>>> 5178e570
     name = "connect4"
 
     def __init__(self, model_p1, model_p2):
@@ -126,24 +121,15 @@
 
     def get_game_state_dnn(self):
         """Return input state for DNN"""
-<<<<<<< HEAD
         boards = [self.board]
         boards += [self.history[-1 - i] for i in range(min(Connect4.dnn_history, len(self.history)))]
         state = np.zeros(Connect4.dims_state, dtype=np.float32)
         for t in range(len(boards)):
             board = boards[t]
-            state[0 + t * 3, board == 1] = 1  # one-hot encoding for player 1
-            state[1 + t * 3, board == 2] = 1  # one-hot encoding for player 2
-            state[2 + t * 3, :, :] = self.get_player(self.time - t)  # layer to encode current player
+            state[board == 1, 0 + t * 3] = 1  # one-hot encoding for player 1
+            state[board == 2, 1 + t * 3] = 1  # one-hot encoding for player 2
+            state[:, :, 2 + t * 3] = self.get_player(self.time - t)  # layer to encode current player
         return state
-=======
-        # TODO history
-        input = np.zeros(Connect4.dims_state, dtype=np.float32)
-        input[self.board == 1, 0] = 1  # one-hot encoding for player 1
-        input[self.board == 2, 1] = 1  # one-hot encoding for player 2
-        input[:, :, 2] = self.get_player()  # layer to encode current player
-        return input
->>>>>>> 5178e570
 
     def compute_mcts_wp(self, actions):
         """
@@ -159,13 +145,8 @@
         value, policy = self.models[player_idx].predict(state)
         policy.shape = Connect4.dims_policy  # policy is flattened, reshape
 
-<<<<<<< HEAD
-        policy = np.array([policy[0, act.y, act.x] for act in actions])  # collect valid policy values
+        policy = np.array([policy[act.y, act.x, 0] for act in actions])  # collect valid policy values
         policy = np.exp(policy) / (np.sum(np.exp(policy)) + np.finfo(np.float32).eps)  # softmax
-=======
-        policy = np.array([policy[act.y, act.x, 0] for act in actions])  # collect valid policy values
-        policy = np.exp(policy) / (np.sum(policy) + np.finfo(np.float32).eps)  # softmax
->>>>>>> 5178e570
         return policy, value
 
     @staticmethod
