#ifndef MCTS_HPP
#define MCTS_HPP

#include <vector>
#include <memory>
#include <limits>
#include <numeric>

#include "defs.hpp"
#include "mcts.cuh"
#include "hearts.hpp"

bool debug_invalidState(uint8 nCards) {
#if 0
    if (nCards != 0)
        return false;

    std::cout << "i";
    return true; // invalid state
#else
    return false;
#endif
}

//! Monte Carlo tree search to apply AI
/*!
 * \details This class implements Monte Carlo tree search as described in Wikipedia.
 *          It follows the policy-rollout-backprop idea.
 *          Before policy, it walks the tree according to the current state of the game, this is called catchup.
 *          The game Hearts does not a have a single win/lose outcome, it has a range of points that need to be avoided.
 *          To get a win value for node evaluation, the number wins/points are weighted by a distribution and summed.
 *          This mechanism is implemented in this class.
 *          To have a generic tree search class, this should de detached in the future.
 *
 *          The underlying data container is transparent for this class.
 *          A container must support the template interface required by the tree search.
 *          This is not documented, but the MCTreeDynamic class is the easiest to understand the interface.
 * \author adamp87
*/
template <class TTree>
class MCTS : public TTree {
    typedef typename TTree::Node Node;
    typedef typename TTree::NodePtr NodePtr;
    typedef typename Node::CountType CountType;
    typedef typename Node::LockGuard LockGuard;

private:
<<<<<<< HEAD
    //! Walk the tree according to the state of the game
    NodePtr catchup(const Hearts& state, std::vector<NodePtr>& visited_nodes) {
=======

    struct Traverser {
        Hearts::State state;
        std::vector<NodePtr> childBuffer;
        std::vector<NodePtr> visitedNodes;

        Traverser() {
            childBuffer.reserve(52);
            visitedNodes.reserve(52);
        }

        void reset(const Hearts::State& _state) {
            state = _state; // NOTE: copy of state is mandatory
            visitedNodes.clear();
        }
    };

    std::vector<NodePtr> catchupNodes;
    std::vector<Traverser> traversers;

    NodePtr catchup(const Hearts::State& state) {
        catchupNodes.clear();
>>>>>>> 13987b00
        NodePtr node = TTree::getRoot();
        catchupNodes.push_back(node);

        for (uint8 time = 0; time < 52; ++time) {
            if (!state.isCardAtTimeValid(time))
                break;

            bool found = false;
            auto it = TTree::getChildIterator(node);
            while (it.hasNext()) {
                NodePtr child = it.next();
                if (child->card == state.getCardAtTime(time)) {
                    node = child;
                    found = true;
                    break;
                }
            }
            if (!found) { // no child, update tree according to state
                node = TTree::addNode(node, state.getCardAtTime(time));
            }
            catchupNodes.push_back(node);
        }
        visited_nodes.pop_back(); // remove subroot from catchup
        return node;
    }

<<<<<<< HEAD
    //! Applies the policy step of the Tree Search
    NodePtr policy(NodePtr node, Hearts& state, const Hearts::Player& player, std::vector<NodePtr>& visited_nodes) {
        uint8 cards[52];
        visited_nodes.push_back(node); // store subroot as policy
        double subRootVisitLog = log(static_cast<double>(node->visits));
        while (!state.isGameOver()) {
            // get cards
            uint8 nCards = state.getPossibleCards(player, cards);
            if (debug_invalidState(nCards))
                return node; // invalid state, rollout will return false, increasing visit count

            { // thread-safe scope
                LockGuard guard(*node); (void)guard;
                auto it = TTree::getChildIterator(node);
                while (it.hasNext()) { // remove cards that already have been expanded
                    NodePtr child = it.next();
                    auto it = std::find(cards, cards + nCards, child->card);
                    if (it != cards + nCards) {
                        //cards.erase(it);
                        --nCards;
                        *it = cards[nCards];
                    }
                }
                if (nCards != 0) { // node is not fully expanded
                    // expand
                    // select card and update
                    uint8 pick = static_cast<uint8>(rand() % nCards);
                    uint8 card = cards[pick];
                    state.update(card);
                    // create child
                    node = TTree::addNode(node, card);
                    visited_nodes.push_back(node);
                    return node;
                }
            } // end of thread-safe scope

            // node fully expanded
            // set node to best leaf
            NodePtr best = node; // init
            double best_val = -std::numeric_limits<double>::max();
            auto it = TTree::getChildIterator(node);
            while (it.hasNext()) {
                NodePtr child = it.next();
                double val = value(child, subRootVisitLog, player.player != state.getPlayer());
                if (best_val < val) {
                    best = child;
                    best_val = val;
                }
=======
    void expand(NodePtr& node,
                const Hearts::State& state,
                const Hearts::Player& player) {
        // create childs for node
        uint8 cards[52];
        node->expanded = 1;
        uint8 nCard = Hearts::getPossibleCards(state, player, cards);
        for (uint8 i = 0; i < nCard; ++i) {
            TTree::addNode(node, cards[i]);
        }
    }

    NodePtr policy(const NodePtr _node,
                   const Hearts::Player& player,
                   Traverser& t) {
        NodePtr node = _node;
        while (!t.state.isTerminal()) {
            // get childs that are not yet expanded
            t.childBuffer.clear();
            auto it = TTree::getChildIterator(node);
            while (it.hasNext()) {
                NodePtr child = it.next();
                if (child->expanded == 0) {
                    t.childBuffer.push_back(child);
                }
            }
            if (!t.childBuffer.empty()) {
                uint8 pick = static_cast<uint8>(rand() % t.childBuffer.size());
                node = t.childBuffer[pick];
                t.visitedNodes.push_back(node);
                return node;
            }
            else {
                // set node to best leaf
                double parentLogVisit = 2.0*log(static_cast<double>(node->visits));
                node = selectBestByValue(node, parentLogVisit, player.player != t.state.getCurrentPlayer());
                t.visitedNodes.push_back(node);
                Hearts::update(t.state, node->card);
>>>>>>> 13987b00
            }
            node = best;
            visited_nodes.push_back(node);
            state.update(node->card);
        }
        return node;
    }

<<<<<<< HEAD
    //! Applies the rollout step of the Tree Search
    bool rollout(Hearts& state, const Hearts::Player& player) const {
        uint8 cards[52];
        while (!state.isGameOver()) {
            uint8 nCards = state.getPossibleCards(player, cards);
            debug_invalidState(nCards);
            uint8 pick = static_cast<uint8>(rand() % nCards);
            state.update(cards[pick]);
=======
    bool rollout(Hearts::State& state, const Hearts::Player& player, std::array<uint8, 4>& points) {
        uint8 cards[52];
        points.fill(0);
        while (!state.isTerminal()) {
            uint8 nCards = Hearts::getPossibleCards(state, player, cards);
            if (nCards == 0) {
                std::cout << "i";
                return false; // invalid state
            }
            uint8 pick = static_cast<uint8>(rand() % nCards);
            Hearts::update(state, cards[pick]);
>>>>>>> 13987b00
        }
        return true;
    }

<<<<<<< HEAD
    //! Applies the backprop step of the Tree Search
    void backprop(std::vector<NodePtr>& visited_nodes, const Hearts::Player& player, uint8* points) const {
        // get idx, where winning have to be increased
        size_t winIdx = points[player.player] + 1; // normal points (shifted with one)
        for (uint8 p = 0; p < 4; ++p) {
            if (points[p] == 26) {
                if (p == player.player)
                    winIdx = 0; // current ai shot the moon
                else
                    winIdx = 27; // other ai shot the moon
            }
        }

        // backprop results to visited nodes
        for (auto it = visited_nodes.begin(); it != visited_nodes.end(); ++it) {
            Node& node = *(*it);
            node.visits += 1;
            node.wins[winIdx] += 1;
=======
    void backprop(std::vector<NodePtr>& visited_nodes, const Hearts::Player& player, std::array<uint8, 4>& points) {
        uint8 win = Hearts::mapPoints2Wins(player, points.data());
        for (auto it = visited_nodes.begin(); it != visited_nodes.end(); ++it) {
            Node& node = *(*it);
            node.visits += 1;
            node.wins[win] += 1;
        }
    }

    void backprop(std::vector<NodePtr>& visited_nodes, const unsigned int* wins, CountType count) {
        for (auto it = visited_nodes.begin(); it != visited_nodes.end(); ++it) {
            Node& node = *(*it);
            node.visits += count;
            for (uint8 i = 0; i < 28; ++i)
                node.wins[i] += wins[i];
>>>>>>> 13987b00
        }
    }

    //! Returns the value of a node for tree search evaluation
    double value(const NodePtr& _node, double subRootVisitLog, bool isOpponent) const {
        const double c = 1.4142135623730950488016887242097; //sqrt(2)
        const double distribution[28] = { //exponential distibution from -1 to +1
            0.112289418368,0.103975630952,0.0962773873887,0.0891491134753,
            0.0825486092736,0.0764367992834,0.0707775011124,0.0655372112737,
            0.0606849068422,0.0561918617969,0.0520314769604,0.0481791225296,
            0.0446119922655,0.0413089684786,-0.0413089684786,-0.0446119922655,
            -0.0481791225296,-0.0520314769604,-0.0561918617969,-0.0606849068422,
            -0.0655372112737,-0.0707775011124,-0.0764367992834,-0.0825486092736,
            -0.0891491134753,-0.0962773873887,-0.103975630952,-0.112289418368 };

        double q = 0.0;
        const Node& node = *_node;
        for (uint8 i = 0; i < 28; ++i) {
            q += distribution[i] * node.wins[i];
        }

        if (isOpponent)
            q = -q; // opponent is trying to maximalize points
        double n = static_cast<double>(node.visits);
        double val = q / n + c*sqrt(subRootVisitLog / n);
        return val;
    }

    NodePtr selectBestByVisit(NodePtr node) {
        NodePtr most_ptr = node; // init
        CountType most_visit = 0;
        auto it = TTree::getChildIterator(node);
        while (it.hasNext()) {
            NodePtr child = it.next();
            if (most_visit < child->visits) {
                most_ptr = child;
                most_visit = child->visits;
            }
        }
        return most_ptr;
    }

    NodePtr selectBestByValue(NodePtr node, double parentLogVisit = 0.0, bool isOpponent = false) {
        NodePtr best_ptr = node; // init
        double best_val = -std::numeric_limits<double>::max();
        auto it = TTree::getChildIterator(node);
        while (it.hasNext()) {
            NodePtr child = it.next();
            double val = value(child, parentLogVisit, isOpponent);
            if (best_val < val) {
                best_ptr = child;
                best_val = val;
            }
        }
        return best_ptr;
    }

public:
<<<<<<< HEAD
    MCTS() { }

    //! Execute a search on the current state for the player, return the cards to play
    uint8 execute(const Hearts& cstate, const Hearts::Player& player, unsigned int policyIter, unsigned int rolloutIter) {
        std::vector<NodePtr> catchup_nodes;
        catchup_nodes.reserve(52);

        // walk tree according to state
        NodePtr subroot = catchup(cstate, catchup_nodes);
        { // only one choice, dont think
            uint8 cards[52];
            uint8 nCards = cstate.getPossibleCards(player, cards);
            if (nCards == 1) {
                return cards[0];
            }
        }

        #pragma omp parallel for
        for (int i = 0; i < (int)policyIter; ++i) { // signed int to support omp2 for msvc
            std::vector<NodePtr> policy_nodes;
            policy_nodes.reserve(52);
            // NOTE: copy of state is mandatory
            Hearts state(cstate);
            // selection and expansion
            NodePtr node = policy(subroot, state, player, policy_nodes);
            // rollout
            for (unsigned int j = 0; j < rolloutIter; ++j) {
                Hearts rstate(state);
                rollout(rstate, player);
                // backprop
                uint8 points[4];
                rstate.computePoints(points);
                backprop(policy_nodes, player, points);
                //backprop(catchup_nodes, player, points);
=======
    MCTS(unsigned int traverserCount = 1) {
        catchupNodes.reserve(52);
        traversers.resize(traverserCount);
    }

    uint8 execute(const Hearts::State& cstate,
                  const Hearts::Player& player,
                  unsigned int policyIter,
                  unsigned int rolloutIter,
                  RolloutContainerCPP* cuda_data) {

        // starting card
        if (cstate.isFirstRoundTurn() && player.hand[0] == player.player)
            return 0;

        // walk tree according to state
        NodePtr subroot = catchup(cstate);

        // expand subroot if needed
        if (subroot->expanded == 0) {
            expand(subroot, cstate, player);
        }
        { // check if only one choice is possible
            Traverser& t = traversers[0];
            t.childBuffer.clear();
            auto it = TTree::getChildIterator(subroot);
            while (it.hasNext()) {
                NodePtr child = it.next();
                t.childBuffer.push_back(child);
            }
            if (t.childBuffer.size() == 1) {
                return t.childBuffer[0]->card;
            }
        }

        if (cuda_data->hasGPU()) { // gpu
            std::vector<NodePtr> nodes;
            std::vector<Hearts::State*> states;
            nodes.reserve(traversers.size());
            states.reserve(traversers.size());
            for (unsigned int i = 0; i < policyIter; ++i) {
                for (size_t j = 0; j < traversers.size(); ++j) {
                    Traverser& t = traversers[j];
                    t.reset(cstate);
                    NodePtr node = policy(subroot, player, t);
                    if (!t.state.isTerminal())
                        Hearts::update(t.state, node->card);
                    nodes.push_back(node);
                    states.push_back(&t.state);
                }
                // rollout
                const unsigned int* wins = 0;//cuda_data->rollout(states, player);
                for (size_t j = 0; j < traversers.size(); ++j) {
                    NodePtr node = nodes[j];
                    Traverser& t = traversers[j];

                    const unsigned int* nodeWins = wins + j * 28;
                    expand(node, t.state, player);
                    backprop(catchupNodes, nodeWins, rolloutIter);
                    backprop(t.visitedNodes, nodeWins, rolloutIter);
                }
            }
        }
        else { // cpu
            std::array<uint8, 4> points;
            Traverser& t = traversers[0];
            for (unsigned int i = 0; i < policyIter; ++i) {
                t.reset(cstate);
                t.visitedNodes.push_back(subroot);
                // selection and expansion
                NodePtr node = policy(subroot, player, t);
                if (t.state.isTerminal())
                    break;
                Hearts::update(t.state, node->card);
                expand(node, t.state, player);
                // rollout
                for (unsigned int j = 0; j < rolloutIter; ++j) {
                    Hearts::State rstate(t.state);
                    rollout(rstate, player, points);
                    // backprop
                    //backprop(catchupNodes, player, points);
                    backprop(t.visitedNodes, player, points);
                }
>>>>>>> 13987b00
            }
        }
        return selectBestByValue(subroot)->card;
    }

    template <typename T>
    void writeBranchNodes(uint8 branch, NodePtr parent, NodePtr next, uint8 round, float maxIter, uint8 opponent, T& stream) {
        stream << (int)branch;
        stream << ";" << TTree::getNodeId(next);
        stream << ";" << TTree::getNodeId(parent);
        stream << ";" << (int)round;
        stream << ";" << (int)next->card;
        stream << ";" << (int)opponent;
        stream << ";" << "0"; // not selected
        stream << ";" << next->visits / maxIter;
        for (uint8 i = 0; i < 28; ++i) {
            stream << ";" << next->wins[i] / (float)next->visits;
        }
        stream << std::endl;

        auto it = TTree::getChildIterator(next);
        while (it.hasNext()) {
            NodePtr child = it.next();
            writeBranchNodes(branch+1, next, child, round, maxIter, opponent, stream);
        }
    }

    template <typename T>
    void writeResults(const Hearts& state, uint8 playerID, float maxIter, T& stream) {
        stream << "Branch;ID;ParentID;Round;Card;Opponent;Select;Conf;PM";
        for (int i = 0; i < 27; ++i)
            stream << ";P" << i;
        stream << std::endl;

        uint8 round = 0;
        NodePtr parent = TTree::getRoot();
        NodePtr child = TTree::getRoot();
        for (uint8 time = 0; time < 52; ++time) {
            round = time / 4;
            uint8 card = state.getCardAtTime(time);
            uint8 opponent = state.getPlayer(time) != playerID ? 1 : 0;

            auto it = TTree::getChildIterator(parent);
            while (it.hasNext()) {
                NodePtr next = it.next();

                if (next->card == card) {
                    child = next; // set child to selected node

                    stream << "0"; // not branch node, dont filter
                    stream << ";" << TTree::getNodeId(next);
                    stream << ";" << TTree::getNodeId(parent);
                    stream << ";" << (int)round;
                    stream << ";" << (int)next->card;
                    stream << ";" << (int)opponent;
                    stream << ";" << "1"; // selected
                    stream << ";" << next->visits / maxIter;
                    for (uint8 i = 0; i < 28; ++i) {
                        stream << ";" << next->wins[i] / (float)next->visits;
                    }
                    stream << std::endl;

                } else { // not selected nodes
                    writeBranchNodes(0, parent, next, round, maxIter, opponent, stream);
                }
            }

            parent = child;
        }
    }
};

#endif //MCTS_HPP
<|MERGE_RESOLUTION|>--- conflicted
+++ resolved
@@ -1,510 +1,338 @@
-#ifndef MCTS_HPP
-#define MCTS_HPP
-
-#include <vector>
-#include <memory>
-#include <limits>
-#include <numeric>
-
-#include "defs.hpp"
-#include "mcts.cuh"
-#include "hearts.hpp"
-
-bool debug_invalidState(uint8 nCards) {
-#if 0
-    if (nCards != 0)
-        return false;
-
-    std::cout << "i";
-    return true; // invalid state
-#else
-    return false;
-#endif
-}
-
-//! Monte Carlo tree search to apply AI
-/*!
- * \details This class implements Monte Carlo tree search as described in Wikipedia.
- *          It follows the policy-rollout-backprop idea.
- *          Before policy, it walks the tree according to the current state of the game, this is called catchup.
- *          The game Hearts does not a have a single win/lose outcome, it has a range of points that need to be avoided.
- *          To get a win value for node evaluation, the number wins/points are weighted by a distribution and summed.
- *          This mechanism is implemented in this class.
- *          To have a generic tree search class, this should de detached in the future.
- *
- *          The underlying data container is transparent for this class.
- *          A container must support the template interface required by the tree search.
- *          This is not documented, but the MCTreeDynamic class is the easiest to understand the interface.
- * \author adamp87
-*/
-template <class TTree>
-class MCTS : public TTree {
-    typedef typename TTree::Node Node;
-    typedef typename TTree::NodePtr NodePtr;
-    typedef typename Node::CountType CountType;
-    typedef typename Node::LockGuard LockGuard;
-
-private:
-<<<<<<< HEAD
-    //! Walk the tree according to the state of the game
-    NodePtr catchup(const Hearts& state, std::vector<NodePtr>& visited_nodes) {
-=======
-
-    struct Traverser {
-        Hearts::State state;
-        std::vector<NodePtr> childBuffer;
-        std::vector<NodePtr> visitedNodes;
-
-        Traverser() {
-            childBuffer.reserve(52);
-            visitedNodes.reserve(52);
-        }
-
-        void reset(const Hearts::State& _state) {
-            state = _state; // NOTE: copy of state is mandatory
-            visitedNodes.clear();
-        }
-    };
-
-    std::vector<NodePtr> catchupNodes;
-    std::vector<Traverser> traversers;
-
-    NodePtr catchup(const Hearts::State& state) {
-        catchupNodes.clear();
->>>>>>> 13987b00
-        NodePtr node = TTree::getRoot();
-        catchupNodes.push_back(node);
-
-        for (uint8 time = 0; time < 52; ++time) {
-            if (!state.isCardAtTimeValid(time))
-                break;
-
-            bool found = false;
-            auto it = TTree::getChildIterator(node);
-            while (it.hasNext()) {
-                NodePtr child = it.next();
-                if (child->card == state.getCardAtTime(time)) {
-                    node = child;
-                    found = true;
-                    break;
-                }
-            }
-            if (!found) { // no child, update tree according to state
-                node = TTree::addNode(node, state.getCardAtTime(time));
-            }
-            catchupNodes.push_back(node);
-        }
-        visited_nodes.pop_back(); // remove subroot from catchup
-        return node;
-    }
-
-<<<<<<< HEAD
-    //! Applies the policy step of the Tree Search
-    NodePtr policy(NodePtr node, Hearts& state, const Hearts::Player& player, std::vector<NodePtr>& visited_nodes) {
-        uint8 cards[52];
-        visited_nodes.push_back(node); // store subroot as policy
-        double subRootVisitLog = log(static_cast<double>(node->visits));
-        while (!state.isGameOver()) {
-            // get cards
-            uint8 nCards = state.getPossibleCards(player, cards);
-            if (debug_invalidState(nCards))
-                return node; // invalid state, rollout will return false, increasing visit count
-
-            { // thread-safe scope
-                LockGuard guard(*node); (void)guard;
-                auto it = TTree::getChildIterator(node);
-                while (it.hasNext()) { // remove cards that already have been expanded
-                    NodePtr child = it.next();
-                    auto it = std::find(cards, cards + nCards, child->card);
-                    if (it != cards + nCards) {
-                        //cards.erase(it);
-                        --nCards;
-                        *it = cards[nCards];
-                    }
-                }
-                if (nCards != 0) { // node is not fully expanded
-                    // expand
-                    // select card and update
-                    uint8 pick = static_cast<uint8>(rand() % nCards);
-                    uint8 card = cards[pick];
-                    state.update(card);
-                    // create child
-                    node = TTree::addNode(node, card);
-                    visited_nodes.push_back(node);
-                    return node;
-                }
-            } // end of thread-safe scope
-
-            // node fully expanded
-            // set node to best leaf
-            NodePtr best = node; // init
-            double best_val = -std::numeric_limits<double>::max();
-            auto it = TTree::getChildIterator(node);
-            while (it.hasNext()) {
-                NodePtr child = it.next();
-                double val = value(child, subRootVisitLog, player.player != state.getPlayer());
-                if (best_val < val) {
-                    best = child;
-                    best_val = val;
-                }
-=======
-    void expand(NodePtr& node,
-                const Hearts::State& state,
-                const Hearts::Player& player) {
-        // create childs for node
-        uint8 cards[52];
-        node->expanded = 1;
-        uint8 nCard = Hearts::getPossibleCards(state, player, cards);
-        for (uint8 i = 0; i < nCard; ++i) {
-            TTree::addNode(node, cards[i]);
-        }
-    }
-
-    NodePtr policy(const NodePtr _node,
-                   const Hearts::Player& player,
-                   Traverser& t) {
-        NodePtr node = _node;
-        while (!t.state.isTerminal()) {
-            // get childs that are not yet expanded
-            t.childBuffer.clear();
-            auto it = TTree::getChildIterator(node);
-            while (it.hasNext()) {
-                NodePtr child = it.next();
-                if (child->expanded == 0) {
-                    t.childBuffer.push_back(child);
-                }
-            }
-            if (!t.childBuffer.empty()) {
-                uint8 pick = static_cast<uint8>(rand() % t.childBuffer.size());
-                node = t.childBuffer[pick];
-                t.visitedNodes.push_back(node);
-                return node;
-            }
-            else {
-                // set node to best leaf
-                double parentLogVisit = 2.0*log(static_cast<double>(node->visits));
-                node = selectBestByValue(node, parentLogVisit, player.player != t.state.getCurrentPlayer());
-                t.visitedNodes.push_back(node);
-                Hearts::update(t.state, node->card);
->>>>>>> 13987b00
-            }
-            node = best;
-            visited_nodes.push_back(node);
-            state.update(node->card);
-        }
-        return node;
-    }
-
-<<<<<<< HEAD
-    //! Applies the rollout step of the Tree Search
-    bool rollout(Hearts& state, const Hearts::Player& player) const {
-        uint8 cards[52];
-        while (!state.isGameOver()) {
-            uint8 nCards = state.getPossibleCards(player, cards);
-            debug_invalidState(nCards);
-            uint8 pick = static_cast<uint8>(rand() % nCards);
-            state.update(cards[pick]);
-=======
-    bool rollout(Hearts::State& state, const Hearts::Player& player, std::array<uint8, 4>& points) {
-        uint8 cards[52];
-        points.fill(0);
-        while (!state.isTerminal()) {
-            uint8 nCards = Hearts::getPossibleCards(state, player, cards);
-            if (nCards == 0) {
-                std::cout << "i";
-                return false; // invalid state
-            }
-            uint8 pick = static_cast<uint8>(rand() % nCards);
-            Hearts::update(state, cards[pick]);
->>>>>>> 13987b00
-        }
-        return true;
-    }
-
-<<<<<<< HEAD
-    //! Applies the backprop step of the Tree Search
-    void backprop(std::vector<NodePtr>& visited_nodes, const Hearts::Player& player, uint8* points) const {
-        // get idx, where winning have to be increased
-        size_t winIdx = points[player.player] + 1; // normal points (shifted with one)
-        for (uint8 p = 0; p < 4; ++p) {
-            if (points[p] == 26) {
-                if (p == player.player)
-                    winIdx = 0; // current ai shot the moon
-                else
-                    winIdx = 27; // other ai shot the moon
-            }
-        }
-
-        // backprop results to visited nodes
-        for (auto it = visited_nodes.begin(); it != visited_nodes.end(); ++it) {
-            Node& node = *(*it);
-            node.visits += 1;
-            node.wins[winIdx] += 1;
-=======
-    void backprop(std::vector<NodePtr>& visited_nodes, const Hearts::Player& player, std::array<uint8, 4>& points) {
-        uint8 win = Hearts::mapPoints2Wins(player, points.data());
-        for (auto it = visited_nodes.begin(); it != visited_nodes.end(); ++it) {
-            Node& node = *(*it);
-            node.visits += 1;
-            node.wins[win] += 1;
-        }
-    }
-
-    void backprop(std::vector<NodePtr>& visited_nodes, const unsigned int* wins, CountType count) {
-        for (auto it = visited_nodes.begin(); it != visited_nodes.end(); ++it) {
-            Node& node = *(*it);
-            node.visits += count;
-            for (uint8 i = 0; i < 28; ++i)
-                node.wins[i] += wins[i];
->>>>>>> 13987b00
-        }
-    }
-
-    //! Returns the value of a node for tree search evaluation
-    double value(const NodePtr& _node, double subRootVisitLog, bool isOpponent) const {
-        const double c = 1.4142135623730950488016887242097; //sqrt(2)
-        const double distribution[28] = { //exponential distibution from -1 to +1
-            0.112289418368,0.103975630952,0.0962773873887,0.0891491134753,
-            0.0825486092736,0.0764367992834,0.0707775011124,0.0655372112737,
-            0.0606849068422,0.0561918617969,0.0520314769604,0.0481791225296,
-            0.0446119922655,0.0413089684786,-0.0413089684786,-0.0446119922655,
-            -0.0481791225296,-0.0520314769604,-0.0561918617969,-0.0606849068422,
-            -0.0655372112737,-0.0707775011124,-0.0764367992834,-0.0825486092736,
-            -0.0891491134753,-0.0962773873887,-0.103975630952,-0.112289418368 };
-
-        double q = 0.0;
-        const Node& node = *_node;
-        for (uint8 i = 0; i < 28; ++i) {
-            q += distribution[i] * node.wins[i];
-        }
-
-        if (isOpponent)
-            q = -q; // opponent is trying to maximalize points
-        double n = static_cast<double>(node.visits);
-        double val = q / n + c*sqrt(subRootVisitLog / n);
-        return val;
-    }
-
-    NodePtr selectBestByVisit(NodePtr node) {
-        NodePtr most_ptr = node; // init
-        CountType most_visit = 0;
-        auto it = TTree::getChildIterator(node);
-        while (it.hasNext()) {
-            NodePtr child = it.next();
-            if (most_visit < child->visits) {
-                most_ptr = child;
-                most_visit = child->visits;
-            }
-        }
-        return most_ptr;
-    }
-
-    NodePtr selectBestByValue(NodePtr node, double parentLogVisit = 0.0, bool isOpponent = false) {
-        NodePtr best_ptr = node; // init
-        double best_val = -std::numeric_limits<double>::max();
-        auto it = TTree::getChildIterator(node);
-        while (it.hasNext()) {
-            NodePtr child = it.next();
-            double val = value(child, parentLogVisit, isOpponent);
-            if (best_val < val) {
-                best_ptr = child;
-                best_val = val;
-            }
-        }
-        return best_ptr;
-    }
-
-public:
-<<<<<<< HEAD
-    MCTS() { }
-
-    //! Execute a search on the current state for the player, return the cards to play
-    uint8 execute(const Hearts& cstate, const Hearts::Player& player, unsigned int policyIter, unsigned int rolloutIter) {
-        std::vector<NodePtr> catchup_nodes;
-        catchup_nodes.reserve(52);
-
-        // walk tree according to state
-        NodePtr subroot = catchup(cstate, catchup_nodes);
-        { // only one choice, dont think
-            uint8 cards[52];
-            uint8 nCards = cstate.getPossibleCards(player, cards);
-            if (nCards == 1) {
-                return cards[0];
-            }
-        }
-
-        #pragma omp parallel for
-        for (int i = 0; i < (int)policyIter; ++i) { // signed int to support omp2 for msvc
-            std::vector<NodePtr> policy_nodes;
-            policy_nodes.reserve(52);
-            // NOTE: copy of state is mandatory
-            Hearts state(cstate);
-            // selection and expansion
-            NodePtr node = policy(subroot, state, player, policy_nodes);
-            // rollout
-            for (unsigned int j = 0; j < rolloutIter; ++j) {
-                Hearts rstate(state);
-                rollout(rstate, player);
-                // backprop
-                uint8 points[4];
-                rstate.computePoints(points);
-                backprop(policy_nodes, player, points);
-                //backprop(catchup_nodes, player, points);
-=======
-    MCTS(unsigned int traverserCount = 1) {
-        catchupNodes.reserve(52);
-        traversers.resize(traverserCount);
-    }
-
-    uint8 execute(const Hearts::State& cstate,
-                  const Hearts::Player& player,
-                  unsigned int policyIter,
-                  unsigned int rolloutIter,
-                  RolloutContainerCPP* cuda_data) {
-
-        // starting card
-        if (cstate.isFirstRoundTurn() && player.hand[0] == player.player)
-            return 0;
-
-        // walk tree according to state
-        NodePtr subroot = catchup(cstate);
-
-        // expand subroot if needed
-        if (subroot->expanded == 0) {
-            expand(subroot, cstate, player);
-        }
-        { // check if only one choice is possible
-            Traverser& t = traversers[0];
-            t.childBuffer.clear();
-            auto it = TTree::getChildIterator(subroot);
-            while (it.hasNext()) {
-                NodePtr child = it.next();
-                t.childBuffer.push_back(child);
-            }
-            if (t.childBuffer.size() == 1) {
-                return t.childBuffer[0]->card;
-            }
-        }
-
-        if (cuda_data->hasGPU()) { // gpu
-            std::vector<NodePtr> nodes;
-            std::vector<Hearts::State*> states;
-            nodes.reserve(traversers.size());
-            states.reserve(traversers.size());
-            for (unsigned int i = 0; i < policyIter; ++i) {
-                for (size_t j = 0; j < traversers.size(); ++j) {
-                    Traverser& t = traversers[j];
-                    t.reset(cstate);
-                    NodePtr node = policy(subroot, player, t);
-                    if (!t.state.isTerminal())
-                        Hearts::update(t.state, node->card);
-                    nodes.push_back(node);
-                    states.push_back(&t.state);
-                }
-                // rollout
-                const unsigned int* wins = 0;//cuda_data->rollout(states, player);
-                for (size_t j = 0; j < traversers.size(); ++j) {
-                    NodePtr node = nodes[j];
-                    Traverser& t = traversers[j];
-
-                    const unsigned int* nodeWins = wins + j * 28;
-                    expand(node, t.state, player);
-                    backprop(catchupNodes, nodeWins, rolloutIter);
-                    backprop(t.visitedNodes, nodeWins, rolloutIter);
-                }
-            }
-        }
-        else { // cpu
-            std::array<uint8, 4> points;
-            Traverser& t = traversers[0];
-            for (unsigned int i = 0; i < policyIter; ++i) {
-                t.reset(cstate);
-                t.visitedNodes.push_back(subroot);
-                // selection and expansion
-                NodePtr node = policy(subroot, player, t);
-                if (t.state.isTerminal())
-                    break;
-                Hearts::update(t.state, node->card);
-                expand(node, t.state, player);
-                // rollout
-                for (unsigned int j = 0; j < rolloutIter; ++j) {
-                    Hearts::State rstate(t.state);
-                    rollout(rstate, player, points);
-                    // backprop
-                    //backprop(catchupNodes, player, points);
-                    backprop(t.visitedNodes, player, points);
-                }
->>>>>>> 13987b00
-            }
-        }
-        return selectBestByValue(subroot)->card;
-    }
-
-    template <typename T>
-    void writeBranchNodes(uint8 branch, NodePtr parent, NodePtr next, uint8 round, float maxIter, uint8 opponent, T& stream) {
-        stream << (int)branch;
-        stream << ";" << TTree::getNodeId(next);
-        stream << ";" << TTree::getNodeId(parent);
-        stream << ";" << (int)round;
-        stream << ";" << (int)next->card;
-        stream << ";" << (int)opponent;
-        stream << ";" << "0"; // not selected
-        stream << ";" << next->visits / maxIter;
-        for (uint8 i = 0; i < 28; ++i) {
-            stream << ";" << next->wins[i] / (float)next->visits;
-        }
-        stream << std::endl;
-
-        auto it = TTree::getChildIterator(next);
-        while (it.hasNext()) {
-            NodePtr child = it.next();
-            writeBranchNodes(branch+1, next, child, round, maxIter, opponent, stream);
-        }
-    }
-
-    template <typename T>
-    void writeResults(const Hearts& state, uint8 playerID, float maxIter, T& stream) {
-        stream << "Branch;ID;ParentID;Round;Card;Opponent;Select;Conf;PM";
-        for (int i = 0; i < 27; ++i)
-            stream << ";P" << i;
-        stream << std::endl;
-
-        uint8 round = 0;
-        NodePtr parent = TTree::getRoot();
-        NodePtr child = TTree::getRoot();
-        for (uint8 time = 0; time < 52; ++time) {
-            round = time / 4;
-            uint8 card = state.getCardAtTime(time);
-            uint8 opponent = state.getPlayer(time) != playerID ? 1 : 0;
-
-            auto it = TTree::getChildIterator(parent);
-            while (it.hasNext()) {
-                NodePtr next = it.next();
-
-                if (next->card == card) {
-                    child = next; // set child to selected node
-
-                    stream << "0"; // not branch node, dont filter
-                    stream << ";" << TTree::getNodeId(next);
-                    stream << ";" << TTree::getNodeId(parent);
-                    stream << ";" << (int)round;
-                    stream << ";" << (int)next->card;
-                    stream << ";" << (int)opponent;
-                    stream << ";" << "1"; // selected
-                    stream << ";" << next->visits / maxIter;
-                    for (uint8 i = 0; i < 28; ++i) {
-                        stream << ";" << next->wins[i] / (float)next->visits;
-                    }
-                    stream << std::endl;
-
-                } else { // not selected nodes
-                    writeBranchNodes(0, parent, next, round, maxIter, opponent, stream);
-                }
-            }
-
-            parent = child;
-        }
-    }
-};
-
-#endif //MCTS_HPP
+#ifndef MCTS_HPP
+#define MCTS_HPP
+
+#include <vector>
+#include <memory>
+#include <limits>
+#include <numeric>
+
+#include "defs.hpp"
+#include "mcts.cuh"
+#include "hearts.hpp"
+
+bool debug_invalidState(uint8 nCards) {
+#if 0
+    if (nCards != 0)
+        return false;
+
+    std::cout << "i";
+    return true; // invalid state
+#else
+    return false;
+#endif
+}
+
+//! Monte Carlo tree search to apply AI
+/*!
+ * \details This class implements Monte Carlo tree search as described in Wikipedia.
+ *          It follows the policy-rollout-backprop idea.
+ *          Before policy, it walks the tree according to the current state of the game, this is called catchup.
+ *          The game Hearts does not a have a single win/lose outcome, it has a range of points that need to be avoided.
+ *          To get a win value for node evaluation, the number wins/points are weighted by a distribution and summed.
+ *          This mechanism is implemented in this class.
+ *          To have a generic tree search class, this should de detached in the future.
+ *
+ *          The underlying data container is transparent for this class.
+ *          A container must support the template interface required by the tree search.
+ *          This is not documented, but the MCTreeDynamic class is the easiest to understand the interface.
+ * \author adamp87
+*/
+template <class TTree>
+class MCTS : public TTree {
+    typedef typename TTree::Node Node;
+    typedef typename TTree::NodePtr NodePtr;
+    typedef typename Node::CountType CountType;
+    typedef typename Node::LockGuard LockGuard;
+
+private:
+    //! Walk the tree according to the state of the game
+    NodePtr catchup(const Hearts& state, std::vector<NodePtr>& visited_nodes) {
+        NodePtr node = TTree::getRoot();
+        visited_nodes.push_back(node);
+
+        for (uint8 time = 0; time < 52; ++time) {
+            if (!state.isCardAtTimeValid(time))
+                break;
+
+            bool found = false;
+            auto it = TTree::getChildIterator(node);
+            while (it.hasNext()) {
+                NodePtr child = it.next();
+                if (child->card == state.getCardAtTime(time)) {
+                    node = child;
+                    found = true;
+                    break;
+                }
+            }
+            if (!found) { // no child, update tree according to state
+                node = TTree::addNode(node, state.getCardAtTime(time));
+            }
+            visited_nodes.push_back(node);
+        }
+        visited_nodes.pop_back(); // remove subroot from catchup
+        return node;
+    }
+
+    //! Applies the policy step of the Tree Search
+    NodePtr policy(NodePtr node, Hearts& state, const Hearts::Player& player, std::vector<NodePtr>& visited_nodes) {
+        uint8 cards[52];
+        visited_nodes.push_back(node); // store subroot as policy
+        double subRootVisitLog = log(static_cast<double>(node->visits));
+        while (!state.isGameOver()) {
+            // get cards
+            uint8 nCards = state.getPossibleCards(player, cards);
+            if (debug_invalidState(nCards))
+                return node; // invalid state, rollout will return false, increasing visit count
+
+            { // thread-safe scope
+                LockGuard guard(*node); (void)guard;
+                auto it = TTree::getChildIterator(node);
+                while (it.hasNext()) { // remove cards that already have been expanded
+                    NodePtr child = it.next();
+                    auto it = std::find(cards, cards + nCards, child->card);
+                    if (it != cards + nCards) {
+                        //cards.erase(it);
+                        --nCards;
+                        *it = cards[nCards];
+                    }
+                }
+                if (nCards != 0) { // node is not fully expanded
+                    // expand
+                    // select card and update
+                    uint8 pick = static_cast<uint8>(rand() % nCards);
+                    uint8 card = cards[pick];
+                    state.update(card);
+                    // create child
+                    node = TTree::addNode(node, card);
+                    visited_nodes.push_back(node);
+                    return node;
+                }
+            } // end of thread-safe scope
+
+            // node fully expanded
+            // set node to best leaf
+            NodePtr best = node; // init
+            double best_val = -std::numeric_limits<double>::max();
+            auto it = TTree::getChildIterator(node);
+            while (it.hasNext()) {
+                NodePtr child = it.next();
+                double val = value(child, subRootVisitLog, player.player != state.getPlayer());
+                if (best_val < val) {
+                    best = child;
+                    best_val = val;
+                }
+            }
+            node = best;
+            visited_nodes.push_back(node);
+            state.update(node->card);
+        }
+        return node;
+    }
+
+    //! Applies the rollout step of the Tree Search
+    bool rollout(Hearts& state, const Hearts::Player& player) const {
+        uint8 cards[52];
+        while (!state.isGameOver()) {
+            uint8 nCards = state.getPossibleCards(player, cards);
+            debug_invalidState(nCards);
+            uint8 pick = static_cast<uint8>(rand() % nCards);
+            state.update(cards[pick]);
+        }
+        return true;
+    }
+
+    //! Applies the backprop step of the Tree Search
+    void backprop(std::vector<NodePtr>& visited_nodes, const Hearts::Player& player, uint8* points) const {
+        // get idx, where winning have to be increased
+        size_t winIdx = points[player.player] + 1; // normal points (shifted with one)
+        for (uint8 p = 0; p < 4; ++p) {
+            if (points[p] == 26) {
+                if (p == player.player)
+                    winIdx = 0; // current ai shot the moon
+                else
+                    winIdx = 27; // other ai shot the moon
+            }
+        }
+
+        // backprop results to visited nodes
+        for (auto it = visited_nodes.begin(); it != visited_nodes.end(); ++it) {
+            Node& node = *(*it);
+            node.visits += 1;
+            node.wins[winIdx] += 1;
+        }
+    }
+
+    //! Returns the value of a node for tree search evaluation
+    double value(const NodePtr& _node, double subRootVisitLog, bool isOpponent) const {
+        const double c = 1.4142135623730950488016887242097; //sqrt(2)
+        const double distribution[28] = { //exponential distibution from -1 to +1
+            0.112289418368,0.103975630952,0.0962773873887,0.0891491134753,
+            0.0825486092736,0.0764367992834,0.0707775011124,0.0655372112737,
+            0.0606849068422,0.0561918617969,0.0520314769604,0.0481791225296,
+            0.0446119922655,0.0413089684786,-0.0413089684786,-0.0446119922655,
+            -0.0481791225296,-0.0520314769604,-0.0561918617969,-0.0606849068422,
+            -0.0655372112737,-0.0707775011124,-0.0764367992834,-0.0825486092736,
+            -0.0891491134753,-0.0962773873887,-0.103975630952,-0.112289418368 };
+
+        double q = 0.0;
+        const Node& node = *_node;
+        for (uint8 i = 0; i < 28; ++i) {
+            q += distribution[i] * node.wins[i];
+        }
+
+        if (isOpponent)
+            q = -q; // opponent is trying to maximalize points
+        double n = static_cast<double>(node.visits);
+        double val = q / n + c*sqrt(subRootVisitLog / n);
+        return val;
+    }
+
+    uint8 selectBestByVisit(NodePtr node) {
+        NodePtr most_ptr = node; // init
+        CountType most_visit = 0;
+        auto it = TTree::getChildIterator(node);
+        while (it.hasNext()) {
+            NodePtr child = it.next();
+            if (most_visit < child->visits) {
+                most_ptr = child;
+                most_visit = child->visits;
+            }
+        }
+        return most_ptr->card;
+    }
+
+    uint8 selectBestByValue(NodePtr node) {
+        NodePtr best_ptr = node; // init
+        double best_val = -std::numeric_limits<double>::max();
+        auto it = TTree::getChildIterator(node);
+        while (it.hasNext()) {
+            NodePtr child = it.next();
+            double val = value(child, 0.0, false);
+            if (best_val < val) {
+                best_ptr = child;
+                best_val = val;
+            }
+        }
+        return best_ptr->card;
+    }
+
+public:
+    MCTS() { }
+
+    //! Execute a search on the current state for the player, return the cards to play
+    uint8 execute(const Hearts& cstate,
+                  const Hearts::Player& player,
+                  unsigned int policyIter,
+                  unsigned int rolloutIter,
+                  RolloutCUDA* rollloutCuda)
+    {
+        std::vector<NodePtr> catchup_nodes;
+        catchup_nodes.reserve(52);
+
+        // walk tree according to state
+        NodePtr subroot = catchup(cstate, catchup_nodes);
+        { // only one choice, dont think
+            uint8 cards[52];
+            uint8 nCards = cstate.getPossibleCards(player, cards);
+            if (nCards == 1) {
+                return cards[0];
+            }
+        }
+
+        #pragma omp parallel for schedule(dynamic, 16)
+        for (int i = 0; i < (int)policyIter; ++i) { // signed int to support omp2 for msvc
+            std::vector<NodePtr> policy_nodes;
+            std::vector<uint8> points(4);
+            policy_nodes.reserve(52);
+            // NOTE: copy of state is mandatory
+            Hearts state(cstate);
+            // selection and expansion
+            NodePtr node = policy(subroot, state, player, policy_nodes);
+            if (rollloutCuda->hasGPU() && rolloutIter != 1 &&
+                rollloutCuda->cuRollout(state, player, rolloutIter, points))
+            { // rollout on gpu (if has gpu, is requested and gpu is free)
+                for (unsigned int j = 0; j < rolloutIter; ++j) {
+                    backprop(policy_nodes, player, points.data() + j * 4);
+                }
+            } else { // rollout on cpu (fallback)
+                for (unsigned int j = 0; j < rolloutIter; ++j) {
+                    Hearts rstate(state);
+                    rollout(rstate, player);
+                    // backprop
+                    rstate.computePoints(points.data());
+                    backprop(policy_nodes, player, points.data());
+                    //backprop(catchup_nodes, player, points.data());
+                }
+            }
+        }
+        return selectBestByValue(subroot);
+    }
+
+    template <typename T>
+    void writeBranchNodes(uint8 branch, NodePtr parent, NodePtr next, uint8 round, float maxIter, uint8 opponent, T& stream) {
+        stream << (int)branch;
+        stream << ";" << TTree::getNodeId(next);
+        stream << ";" << TTree::getNodeId(parent);
+        stream << ";" << (int)round;
+        stream << ";" << (int)next->card;
+        stream << ";" << (int)opponent;
+        stream << ";" << "0"; // not selected
+        stream << ";" << next->visits / maxIter;
+        for (uint8 i = 0; i < 28; ++i) {
+            stream << ";" << next->wins[i] / (float)next->visits;
+        }
+        stream << std::endl;
+
+        auto it = TTree::getChildIterator(next);
+        while (it.hasNext()) {
+            NodePtr child = it.next();
+            writeBranchNodes(branch+1, next, child, round, maxIter, opponent, stream);
+        }
+    }
+
+    template <typename T>
+    void writeResults(const Hearts& state, uint8 playerID, float maxIter, T& stream) {
+        stream << "Branch;ID;ParentID;Round;Card;Opponent;Select;Conf;PM";
+        for (int i = 0; i < 27; ++i)
+            stream << ";P" << i;
+        stream << std::endl;
+
+        uint8 round = 0;
+        NodePtr parent = TTree::getRoot();
+        NodePtr child = TTree::getRoot();
+        for (uint8 time = 0; time < 52; ++time) {
+            round = time / 4;
+            uint8 card = state.getCardAtTime(time);
+            uint8 opponent = state.getPlayer(time) != playerID ? 1 : 0;
+
+            auto it = TTree::getChildIterator(parent);
+            while (it.hasNext()) {
+                NodePtr next = it.next();
+
+                if (next->card == card) {
+                    child = next; // set child to selected node
+
+                    stream << "0"; // not branch node, dont filter
+                    stream << ";" << TTree::getNodeId(next);
+                    stream << ";" << TTree::getNodeId(parent);
+                    stream << ";" << (int)round;
+                    stream << ";" << (int)next->card;
+                    stream << ";" << (int)opponent;
+                    stream << ";" << "1"; // selected
+                    stream << ";" << next->visits / maxIter;
+                    for (uint8 i = 0; i < 28; ++i) {
+                        stream << ";" << next->wins[i] / (float)next->visits;
+                    }
+                    stream << std::endl;
+
+                } else { // not selected nodes
+                    writeBranchNodes(0, parent, next, round, maxIter, opponent, stream);
+                }
+            }
+
+            parent = child;
+        }
+    }
+};
+
+#endif //MCTS_HPP